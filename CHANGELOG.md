## 1.0.4 – 2019-04-12

<<<<<<< HEAD
## 1.1.0 – 2019-04-12

### Python 3 compatibility – lots of fixes

### Cosmological likelihoods

#### Planck

- clik code updated for compatibility with Python 3 and modern gcc versions

### Cosmological theory codes

#### camb

- Updated to 1.0 (installing from master branch, considered stable)

#### classy

- Updated to ...
- Added P(k) interpolator

### Samplers

#### MCMC

- Manual parameter speed-blocking.

#### PolyChord

- Now installable with `cobaya-install polychord --modules [/path]`

### Cosmology input generator

- Added "citation" tab.


## 1.0.4 – 2019-04-11

### Many bugfixes -- special thanks to Guadalupe Cañas-Herrera, Vivian Miranda!
=======
### Many bugfixes -- special thanks to Guadalupe Cañas-Herrera and Vivian Miranda!
>>>>>>> 73afb06d

### I/O

- More permisive resuming.

### Parameterization and priors

- Made possible to fix a parameter whose only role is being an argument of a dynamically defined one.
- Likelihoods can be used in dynamical derived parameters as `chi2__[name]` (cosmological application: added automatic consolidated CMB and BAO likelihoods).

### Samplers

#### General

- Seeded runs for `evaluate`, `mcmc` and `polychord`.

#### MCMC

- Small improvements to callback functions.

#### PolyChord

- Updated to PolyChord 1.15 and using the [official GitHub repo](https://github.com/PolyChord/PolyChordLite).
- Fixed output: now -logposterior is actually that (was chi squared of posterior).
- Interfaced callback functions.

### Likelihoods

#### Created `gaussian_mixture` and added deprecation notice to `gaussian`

### Cosmological theory codes

#### General

- Added P(k) interpolator as an observable (was already available for CAMB, but not documented)

#### classy

- Updated to 2.7.1
- Added P(k) interpolator

### Cosmological likelihoods

#### DES

- Added Y1 release likelihoods [(arXiv:1708.01530)](https://arxiv.org/abs/1708.01530)

#### BICEP-Keck

- Updated to 2015 data [(arXiv:1810.05216)](https://arxiv.org/abs/1810.05216) and renamed to `bicep_keck_2015`.<|MERGE_RESOLUTION|>--- conflicted
+++ resolved
@@ -1,6 +1,3 @@
-## 1.0.4 – 2019-04-12
-
-<<<<<<< HEAD
 ## 1.1.0 – 2019-04-12
 
 ### Python 3 compatibility – lots of fixes
@@ -39,10 +36,7 @@
 
 ## 1.0.4 – 2019-04-11
 
-### Many bugfixes -- special thanks to Guadalupe Cañas-Herrera, Vivian Miranda!
-=======
 ### Many bugfixes -- special thanks to Guadalupe Cañas-Herrera and Vivian Miranda!
->>>>>>> 73afb06d
 
 ### I/O
 
