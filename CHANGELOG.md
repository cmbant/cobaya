<<<<<<< HEAD
## 1.X  – 2019-XX-XX

### General

- Added `--version` argument for `cobaya-run`
- Many bug-fixes for corner-cases

### Post-processing (still **BETA**: fixing conventions)

- Importance re-weighting, adding derived parameters, etc.

### Collections

- Now picklable!
- Support for skip and thin

### Sampler:evaluate

- Multiple evaluations with new `N` option.

### Likelihoods

- Reworked input/output parameters assignment (documented in DEVEL.rst)
- Removed deprecated `gaussian`

### Cosmo theories:

- Capitalization for observables now enforced! (fixed `H=H(z)` vs `h` ambiguity)
- CAMB and CLASS: fixed call without observables (just derived parameters)


## 1.1.3 – 2019-05-31

### Bugfixes (thanks Andreas Finke!)

### I/O

- Fuzzy-matching suggestions for options of blocks.


## 1.1.2 – 2019-05-02

### Bugfixes (thanks Vivian Miranda!)


## 1.1.1 – 2019-04-26

### I/O

- More liberal treatment of external Python objects, since we cannot check if they are the same between runs. So `force_reproducible` not needed any more! (deprecation notice left)
=======
## 1.X – ????

### Samplers

#### PolyChord

- Updated to version 1.16
- Handles speed-blocking optimally, including oversampling (manual blocking also possible).
>>>>>>> 53c8cc26


## 1.1.0 – 2019-04-12

### Python 3 compatibility – lots of fixes

### Cosmological likelihoods

#### Planck

- clik code updated for compatibility with Python 3 and modern gcc versions

### Cosmological theory codes

#### camb

- Updated to 1.0 (installing from master branch, considered stable)

#### classy

- Updated to ...
- Added P(k) interpolator

### Samplers

#### MCMC

- Manual parameter speed-blocking.

#### PolyChord

- Now installable with `cobaya-install polychord --modules [/path]`

### Cosmology input generator

- Added "citation" tab.


## 1.0.4 – 2019-04-11

### Many bugfixes -- special thanks to Guadalupe Cañas-Herrera and Vivian Miranda!

### I/O

- More permisive resuming.

### Parameterization and priors

- Made possible to fix a parameter whose only role is being an argument of a dynamically defined one.
- Likelihoods can be used in dynamical derived parameters as `chi2__[name]` (cosmological application: added automatic consolidated CMB and BAO likelihoods).

### Samplers

#### General

- Seeded runs for `evaluate`, `mcmc` and `polychord`.

#### MCMC

- Small improvements to callback functions.

#### PolyChord

- Updated to PolyChord 1.15 and using the [official GitHub repo](https://github.com/PolyChord/PolyChordLite).
- Fixed output: now -logposterior is actually that (was chi squared of posterior).
- Interfaced callback functions.

### Likelihoods

#### Created `gaussian_mixture` and added deprecation notice to `gaussian`

### Cosmological theory codes

#### General

- Added P(k) interpolator as an observable (was already available for CAMB, but not documented)

#### classy

- Updated to 2.7.1
- Added P(k) interpolator

### Cosmological likelihoods

#### DES

- Added Y1 release likelihoods [(arXiv:1708.01530)](https://arxiv.org/abs/1708.01530)

#### BICEP-Keck

- Updated to 2015 data [(arXiv:1810.05216)](https://arxiv.org/abs/1810.05216) and renamed to `bicep_keck_2015`.<|MERGE_RESOLUTION|>--- conflicted
+++ resolved
@@ -1,4 +1,3 @@
-<<<<<<< HEAD
 ## 1.X  – 2019-XX-XX
 
 ### General
@@ -15,9 +14,16 @@
 - Now picklable!
 - Support for skip and thin
 
-### Sampler:evaluate
+### Samplers
+
+#### Evaluate
 
 - Multiple evaluations with new `N` option.
+
+#### PolyChord
+
+- Updated to version 1.16
+- Handles speed-blocking optimally, including oversampling (manual blocking also possible).
 
 ### Likelihoods
 
@@ -49,16 +55,6 @@
 ### I/O
 
 - More liberal treatment of external Python objects, since we cannot check if they are the same between runs. So `force_reproducible` not needed any more! (deprecation notice left)
-=======
-## 1.X – ????
-
-### Samplers
-
-#### PolyChord
-
-- Updated to version 1.16
-- Handles speed-blocking optimally, including oversampling (manual blocking also possible).
->>>>>>> 53c8cc26
 
 
 ## 1.1.0 – 2019-04-12
